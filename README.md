--- conflicted
+++ resolved
@@ -8,315 +8,9 @@
 ```
 npm install ember-cli-deploy --save-dev
 ```
+## Quick start
 
-<<<<<<< HEAD
-and the new commands will be available in your ember-cli app!
-
-## Commands
-
-This Ember-CLI Addon adds multiple deployment related tasks to your Ember-CLI App.
-
-* `ember deploy:assets` Uploads your production assets to a static file hoster.
-* `ember deploy:index` Uploads a bootstrap index.html to a key-value store.
-* `ember deploy:list` Lists all currently uploaded `revisions` of bootstrap index.html files in your key-value store.
-* `ember deploy:activate` Activates an uploaded `revision`. This will set the `<your-project-name>:current` revision to the passed revision. `<your-project-name>:current` is the revision you will serve your users as default.
-* `ember deploy` This commands builds your ember application, uploads it to your file hoster and uploads it to your key value store in one step.
-
-You can pass `--environment <some-environment>` to every command. If you don't pass an environment explicitly `ember-cli-deploy` will use the `development`-environment.
-
-You can pass `--deploy-config-file <path/to/deploy-config.js>` to every command. If you don't pass a deploy-config-file explicitly `config/deploy.js` will be read.
-
-## Lightning-Approach Workflow
-
-`ember-cli-deploy` is built around the idea of adapters for custom deployment strategies but for most people the approach Luke suggest in his talk will be a perfect fit.
-
-To use the Lightning-Approach workflow from Luke's talk you will also need to install the redis- and s3-adapters for `ember-cli-deploy`:
-
-```
-npm install ember-deploy-redis ember-deploy-s3 --save-dev
-```
-
-[__Please watch Luke's Talk before using this project!__](https://www.youtube.com/watch?v=QZVYP3cPcWQ)
-
-The TL;DR of the talk is that you want to serve your bootstrap index.html that Ember-CLI builds for you from a Key-Value store via your Backend and serve the rest of your assets from a static file hoster like for example [S3](https://aws.amazon.com/de/s3/). This is a sketch of what this Addon gives you out of the box:
-
-![Workflow](https://dl.dropboxusercontent.com/s/tun9kbr4eyrcama/ember-deploy.png?dl=0)
-
-A deployment consists of multiple steps:
-
-1. Build your assets for production via `ember build --environment production`
-2. Upload assets to S3.
-3. Upload your bootstrap index.html to a key-value store.
-4. Activate the uploaded index.html as the default revision your users will get served from your backend.
-
-If you don't install the redis- and s3-adapters you will need to use a custom adapter you or the community have written. Please have a look at the Custom-Adapters section of this README for further information. In essence your custom adapters will implement the same steps as for the Lightning-Approach but you can customize the different steps as you see fit.
-
-## Config file
-
-By default, `ember-cli-deploy` expects a `deploy.js` file in the `config/` directory of your Ember-CLI project root. In this file you tell `ember-cli-deploy` about the necessary credentials for your file hoster and for your key-value store. An example could look like this:
-
-```js
-module.exports = {
-  development: {
-    buildEnv: 'development', // Override the environment passed to the ember asset build. Defaults to 'production'
-    store: {
-      type: 'redis', // the default store is 'redis'
-      host: 'localhost',
-      port: 6379
-    },
-    assets: {
-      type: 's3', // default asset-adapter is 's3'
-      gzip: false, // if undefined or set to true, files are gziped
-      gzipExtensions: ['js', 'css', 'svg'], // if undefined, js, css & svg files are gziped
-      exclude: ['.DS_Store', '*-test.js'], // defaults to empty array
-      accessKeyId: '<your-access-key-goes-here>',
-      secretAccessKey: process.env['AWS_ACCESS_KEY'],
-      bucket: '<your-bucket-name>'
-    }
-  },
-
-  staging: {
-    buildEnv: 'staging', // Override the environment passed to the ember asset build. Defaults to 'production'
-    store: {
-      host: 'staging-redis.example.com',
-      port: 6379
-    },
-    assets: {
-      accessKeyId: '<your-access-key-goes-here>',
-      secretAccessKey: process.env['AWS_ACCESS_KEY'],
-      bucket: '<your-bucket-name>'
-    },
-    manifestPrefix: 'stage-app' // optional, defaults to this.project.name()
-  },
-
-   production: {
-    store: {
-      host: 'production-redis.example.com',
-      port: 6379,
-      password: '<your-redis-secret>'
-    },
-    assets: {
-      accessKeyId: '<your-access-key-goes-here>',
-      secretAccessKey: process.env['AWS_ACCESS_KEY'],
-      bucket: '<your-bucket-name>'
-    }
-  }
-};
-```
-
-You must have an entry for every environment you want to use in this file.
-
-## How to use
-
-This is an example of how one would use this addon to deploy an ember-cli app:
-
-* `ember deploy production`
-* `ember deploy:list production` (this will print out a list of revisions)
-* `ember deploy:activate production --revision 44f2f92`
-
-## Fingerprinting Options / Staging environments
-
-`ember-cli` comes with [fingerprinting
-support](http://www.ember-cli.com/#fingerprinting-and-cdn-urls) built-in. In
-most production scenarios you will need to provide a `prepend`-property to your
-app's fingerprint-property (to reference your CDN served assets correctly).
-
-```javascript
-// Brocfile.js
-var app = new EmberApp({
-  fingerprint: {
-    prepend: 'https://subdomain.cloudfront.net/'
-  }
-});
-```
-
-`ember-cli` will only create a production like build for the
-`production`-environment by default. If you want to support multiple
-'production-like' environments you need to configure minification for these
-environments manually. You can do someting like this:
-
-```javascript
-// Brocfile.js
-var env = EmberApp.env();
-var isProductionLikeBuild = ['production', 'staging'].indexOf(env) > -1;
-
-var app = new EmberApp({
-  fingerprint: {
-    enabled: isProductionLikeBuild,
-    prepend: 'https://subdomain.cloudfront.net/'
-  },
-  sourcemaps: {
-    enabled: !isProductionLikeBuild,
-  },
-  minifyCSS: { enabled: isProductionLikeBuild },
-  minifyJS: { enabled: isProductionLikeBuild },
-
-  tests: process.env.EMBER_CLI_TEST_COMMAND || !isProductionLikeBuild,
-  hinting: process.env.EMBER_CLI_TEST_COMMAND || !isProductionLikeBuild,
-
-  vendorFiles: {
-    'handlebars.js': {
-      staging:  'bower_components/handlebars/handlebars.runtime.js'
-    },
-    'ember.js': {
-      staging:  'bower_components/ember/ember.prod.js'
-    }
-  }
-});
-```
-
-## S3-Asset uploads
-
-`ember-deploy-s3` sets the correct cache headers for you. Currently these are hard coded to a two year cache period. Assets are also gzipped before uploading to S3. This should be enough to cache aggressively and you should not run into problems due to ember-cli's fingerprinting support. I will try to add more configuration options for caching in the near future.
-
-### Example Sinatra app
-
-This is a small sinatra application that can be used to serve an Ember-CLI application deployed with the help of `ember-cli-deploy` and `ember-deploy-redis`.
-
-```ruby
-require 'sinatra'
-require 'redis'
-
-def bootstrap_index(index_key)
-  redis = Redis.new
-  index_key &&= "<your-project-name>:#{index_key}"
-  index_key ||= redis.get("<your-project-name>:current")
-  redis.get(index_key)
-end
-
-get '/' do
-  content_type 'text/html'
-  bootstrap_index(params[:index_key])
-end
-```
-
-The nice thing about this is that you can deploy your app to production, test it out by passing an index_key parameter with the revision you want to test and activate when you feel confident that everything is working as expected.
-
-### Example nodejs app
-
-This app does the same as the *Sinatra app* from before, it supports the same index_key query param. It should help you to get up and running in seconds and dont worry about server code. You also need to deploy your ember app with `ember-cli-deploy` and `ember-deploy-redis`.
-
-[Nodejs example with one click deploy!](https://github.com/philipheinser/ember-lightning)
-
-## Custom Adapters
-
-`ember-cli-deploy` is built around the idea of adapters for the bootstrap-index- and the assets-uploads. For `ember-cli-deploy` to give you the deployment approach Luke talks about in his talk you will for example need to install the `ember-deploy-redis` and `ember-deploy-s3` adapters via npm.
-
-Because `ember-cli-deploy` is built with adapters in mind you can write your own adapters for your project specific use cases.
-
-Custom Adapters can be integrated via custom [Ember-CLI-Addons](http://www.ember-cli.com/#developing-addons-and-blueprints). For `ember-cli-deploy` to integrate your custom adapter addons you have to define your addon-type as an `ember-deploy-addon`.
-
-You can have a look at [ember-deploy-s3](https://github.com/LevelbossMike/ember-deploy-s3) and [ember-deploy-redis](https://github.com/LevelbossMike/ember-deploy-redis) to get an idea how one would implement 'real-world'-adapters.
-
-For the sake of clarity here's a quick example of how you will structure your addon to add custom adapters.
-
-```js
-//index.js in your custom addon
-
-var SuperAwesomeCustomIndexAdapter = require('./lib/index-adapter');
-
-function EmberDeploySuperAwesome() {
-  this.name = 'ember-deploy-super-awesome';
-  this.type = 'ember-deploy-addon';
-
-  // ember-cli-deploy will merge ember-deploy-addon's adapters property
-  this.adapters = {
-    index: {
-      'super-awesome': SuperAwesomeCustomIndexAdapter
-    },
-    assets: {
-      // you can add multiple adapters in one ember-deploy-addon
-    },
-
-    tagging: {
-      // you can add multiple adapters in one ember-deploy-addon
-    }
-  };
-}
-
-module.exports = EmberDeploySuperAwesome;
-```
-
-Because `ember-cli-deploy` will simply merge an `ember-deploy-addon`'s adapters property into its own bundled adapter-registry you could in theory bundle a complete new approach for deploying in one addon (just add an index- and an asset-adapter).
-
-After adding your custom ember-deploy-addon to your project as an ember-cli-addon you can then use your custom adapters in ember-cli-deploy's deploy.json:
-
-```js
-{
-  "development": {
-    "store": {
-      "type": "super-awesome",
-      // .. whatever additional config your adapter needs
-    },
-    "assets": {
-      "accessKeyId": "<your-access-key-goes-here>",
-      "secretAccessKey": "<your-secret-access-key-goes-here>",
-      "bucket": "<your-bucket-name>"
-    }
-  },
-  //...
-}
-```
-
-### Existing Custom Adapters
-The following adapters have already been developed:
-* [ember-deploy-redis](https://github.com/LevelbossMike/ember-deploy-redis), index-adapter for [Redis](http://redis.io)
-* [ember-deploy-s3](https://github.com/LevelbossMike/ember-deploy-s3), assets-adapter for AWS [S3](http://aws.amazon.com/s3/)
-* [ember-deploy-s3-index](https://github.com/Kerry350/ember-deploy-s3-index), index-adapter for AWS [S3](http://aws.amazon.com/s3/)
-* [ember-deploy-azure](https://github.com/duizendnegen/ember-deploy-azure), index-adapter and assets-adapter for Azure Tables & Blob Storage respectively
-* [ember-deploy-couchbase](https://github.com/waltznetworks/ember-deploy-couchbase), index-adapter for [Couchbase](http://www.couchbase.com)
-* [ember-deploy-rest-index](https://github.com/leojh/ember-deploy-rest-index), index-adapter for REST API backends
-
-### Index-Adapters
-
-`index-adapters` take care of publishing bootstrap-index html that ember-cli builds for you. If you don't want to use `redis` as a key-value store for your index.html files if you are using the Lightning approach from Luke Melia's talk you could for example create a `cassandra`-adapter to use [Apacha Cassandra](http://cassandra.apache.org/) instead.
-
-Index adapters have to implement the following methods for `ember-cli-deploy` to be able to use them:
-
-####`upload([bootstrapIndexHTML])`
-
-  __Parameters__
-
-  _bootstrapIndexHTML_
-
-  `upload` will get passed the content of `dist/index.html` that gets build from ember-cli. Feel free to do whatever you need to do with its file content.
-
-  This method has to return a `RSVP.Promise`.
-
-####`activate([revisionToActivate])`
-
-__Parameters__
-
-_revisionToActivate_
-
-`activate` takes a revision you pass to it and activates it in the key-value store. The `redis`-adapter for example takes the passed revision-key and sets it as the value of the `<project.name>:current`-key in redis. Of course you can do whatever you want in this method. If you decide that you don't need a notion of activating revisions it is recommended that you nevertheless return a useful message to the user in this method.
-
-This method has to return a `RSVP.Promise`.
-
-####`list`
-
-`list` lists all uploaded revisions you have deployed and that you want the user to be able to preview or to rollback to. Of course you can do whatever you want in this method. If you decide that you don't need a notion of listing revisions it is recommended that you nevertheless return a useful message to the user in this method.
-
-This method has to return a `RSVP.Promise`.
-
-### Asset-Adapters
-
-`asset-adapters` take care of publishing your project assets. In the default use case (Luke Melia's lightning approach) your assets will be published to a static asset server like AWS S3. If you want to use some other static asset server service or you want to do something entirely different you can write your own `asset-adapter`. Asset-Adapters have to implement the following method for ember-cli-deploy to know what to do:
-
-####`upload`
-
-Ember deploy will gzip your `js` and `css` assets and copy these gzipped assets and all other assets from ember-cli's `dist`-folder to the `tmp/assets-sync`-directory. You can do whatever you want in an `asset-adapter`'s `upload`-method but most likely you will upload these assets to some kind of static-asset server with the `upload`-method.
-
-This method has to return a `RSVP.Promise`.
-
-### Tagging-Adapters
-
-`tagging-adapters` take care of tagging revisions when uploading revisions via the `deploy-index`-command. `ember-cli-deploy` comes bundled with the `sha`-tagging-adapter that will tag your revisions according to the current git-sha.
-=======
-## Quick start
->>>>>>> 2656a49c
-
-After installation, choose [deployment adapters](http://ember-cli.github.io/ember-cli-deploy/docs/v0.4.x/existing-custom-adapters/) matching your deployment environment, [configure](http://ember-cli.github.io/ember-cli-deploy/docs/v0.4.x/configuration/) your deployment script appropriately and you're ready to [start deploying](http://ember-cli.github.io/ember-cli-deploy/docs/v0.4.x/how-to-use/).
+After installation, choose [deployment adapters](http://ember-cli.github.io/ember-cli-deploy/docs/v0.5.x/plugins/) matching your deployment environment, [configure](http://ember-cli.github.io/ember-cli-deploy/docs/v0.5.x/configuration/) your deployment script appropriately and you're ready to [start deploying](http://ember-cli.github.io/ember-cli-deploy/docs/v0.5.x/how-to-use/).
 
 ## In-depth documentation
 
